--- conflicted
+++ resolved
@@ -16,11 +16,6 @@
  */
 package org.apache.solr.handler.dataimport;
 
-<<<<<<< HEAD
-import org.apache.solr.SolrTestCaseJ4;
-import org.junit.Assert;
-=======
->>>>>>> 2ede77ba
 import org.junit.Test;
 
 import java.util.*;
@@ -33,11 +28,7 @@
  * @version $Id$
  * @since solr 1.3
  */
-<<<<<<< HEAD
-public class TestSqlEntityProcessor extends SolrTestCaseJ4 {
-=======
 public class TestSqlEntityProcessor extends AbstractDataImportHandlerTestCase {
->>>>>>> 2ede77ba
   private static ThreadLocal<Integer> local = new ThreadLocal<Integer>();
 
   @Test
@@ -47,12 +38,7 @@
     VariableResolverImpl vr = new VariableResolverImpl();
     HashMap<String, String> ea = new HashMap<String, String>();
     ea.put("query", "SELECT * FROM A");
-<<<<<<< HEAD
-    Context c = AbstractDataImportHandlerTestCase.getContext(null, vr, getDs(rows),
-            Context.FULL_DUMP, null, ea);
-=======
     Context c = getContext(null, vr, getDs(rows), Context.FULL_DUMP, null, ea);
->>>>>>> 2ede77ba
     sep.init(c);
     int count = 0;
     while (true) {
@@ -74,12 +60,7 @@
     ea.put("query", "SELECT * FROM A");
     ea.put("transformer", T.class.getName());
 
-<<<<<<< HEAD
-    sep.init(AbstractDataImportHandlerTestCase.getContext(null, vr, getDs(rows),
-            Context.FULL_DUMP, null, ea));
-=======
     sep.init(getContext(null, vr, getDs(rows), Context.FULL_DUMP, null, ea));
->>>>>>> 2ede77ba
     List<Map<String, Object>> rs = new ArrayList<Map<String, Object>>();
     Map<String, Object> r = null;
     while (true) {
@@ -102,12 +83,7 @@
     ea.put("query", "SELECT * FROM A");
     ea.put("transformer", T3.class.getName());
 
-<<<<<<< HEAD
-    sep.init(AbstractDataImportHandlerTestCase.getContext(null, vr, getDs(rows),
-            Context.FULL_DUMP, null, ea));
-=======
     sep.init(getContext(null, vr, getDs(rows), Context.FULL_DUMP, null, ea));
->>>>>>> 2ede77ba
     List<Map<String, Object>> rs = new ArrayList<Map<String, Object>>();
     Map<String, Object> r = null;
     while (true) {
@@ -130,12 +106,7 @@
     HashMap<String, String> ea = new HashMap<String, String>();
     ea.put("query", "SELECT * FROM A");
     ea.put("transformer", T2.class.getName());
-<<<<<<< HEAD
-    sep.init(AbstractDataImportHandlerTestCase.getContext(null, vr, getDs(rows),
-            Context.FULL_DUMP, null, ea));
-=======
     sep.init(getContext(null, vr, getDs(rows), Context.FULL_DUMP, null, ea));
->>>>>>> 2ede77ba
 
     local.set(0);
     Map<String, Object> r = null;
