--- conflicted
+++ resolved
@@ -48,22 +48,12 @@
   private IndexSearcher searcher;
   private IndexReader reader;
   private PhraseQuery query;
-<<<<<<< HEAD
-  private RAMDirectory directory;
-  private Random random;
-=======
   private Directory directory;
->>>>>>> 2ede77ba
 
   @Override
   public void setUp() throws Exception {
     super.setUp();
-<<<<<<< HEAD
-    random = newRandom();
-    directory = new RAMDirectory();
-=======
     directory = newDirectory();
->>>>>>> 2ede77ba
     Analyzer analyzer = new Analyzer() {
       @Override
       public TokenStream tokenStream(String fieldName, Reader reader) {
@@ -224,11 +214,7 @@
     Directory directory = newDirectory();
     Analyzer stopAnalyzer = new MockAnalyzer(MockTokenizer.SIMPLE, true, MockTokenFilter.ENGLISH_STOPSET, false);
     RandomIndexWriter writer = new RandomIndexWriter(random, directory, 
-<<<<<<< HEAD
-        newIndexWriterConfig(random, Version.LUCENE_24, stopAnalyzer));
-=======
         newIndexWriterConfig( Version.LUCENE_40, stopAnalyzer));
->>>>>>> 2ede77ba
     Document doc = new Document();
     doc.add(newField("field", "the stop words are here", Field.Store.YES, Field.Index.ANALYZED));
     writer.addDocument(doc);
@@ -261,11 +247,7 @@
   }
   
   public void testPhraseQueryInConjunctionScorer() throws Exception {
-<<<<<<< HEAD
-    RAMDirectory directory = new RAMDirectory();
-=======
     Directory directory = newDirectory();
->>>>>>> 2ede77ba
     RandomIndexWriter writer = new RandomIndexWriter(random, directory);
     
     Document doc = new Document();
@@ -303,11 +285,7 @@
     reader.close();
     
     writer = new RandomIndexWriter(random, directory, 
-<<<<<<< HEAD
-        newIndexWriterConfig(random, TEST_VERSION_CURRENT, new MockAnalyzer()).setOpenMode(OpenMode.CREATE));
-=======
         newIndexWriterConfig( TEST_VERSION_CURRENT, new MockAnalyzer()).setOpenMode(OpenMode.CREATE));
->>>>>>> 2ede77ba
     doc = new Document();
     doc.add(newField("contents", "map entry woo", Field.Store.YES, Field.Index.ANALYZED));
     writer.addDocument(doc);
@@ -356,11 +334,7 @@
   }
   
   public void testSlopScoring() throws IOException {
-<<<<<<< HEAD
-    Directory directory = new RAMDirectory();
-=======
     Directory directory = newDirectory();
->>>>>>> 2ede77ba
     RandomIndexWriter writer = new RandomIndexWriter(random, directory);
 
     Document doc = new Document();
@@ -368,19 +342,11 @@
     writer.addDocument(doc);
     
     Document doc2 = new Document();
-<<<<<<< HEAD
-    doc2.add(new Field("field", "foo firstname zzz lastname foo", Field.Store.YES, Field.Index.ANALYZED));
-    writer.addDocument(doc2);
-    
-    Document doc3 = new Document();
-    doc3.add(new Field("field", "foo firstname zzz yyy lastname foo", Field.Store.YES, Field.Index.ANALYZED));
-=======
     doc2.add(newField("field", "foo firstname zzz lastname foo", Field.Store.YES, Field.Index.ANALYZED));
     writer.addDocument(doc2);
     
     Document doc3 = new Document();
     doc3.add(newField("field", "foo firstname zzz yyy lastname foo", Field.Store.YES, Field.Index.ANALYZED));
->>>>>>> 2ede77ba
     writer.addDocument(doc3);
     
     IndexReader reader = writer.getReader();
@@ -401,11 +367,7 @@
     assertEquals(1, hits[1].doc);
     assertEquals(0.31, hits[2].score, 0.01);
     assertEquals(2, hits[2].doc);
-<<<<<<< HEAD
-    QueryUtils.check(query,searcher);
-=======
-    QueryUtils.check(random, query,searcher);
->>>>>>> 2ede77ba
+    QueryUtils.check(random, query,searcher);
     searcher.close();
     reader.close();
     directory.close();
@@ -572,9 +534,6 @@
     // just make sure no exc:
     searcher.explain(query, 0);
 
-    // just make sure no exc:
-    searcher.explain(query, 0);
-
     // search on non palyndrome, find phrase with slop 3, though no slop required here.
     query.setSlop(4); // to use sloppy scorer 
     hits = searcher.search(query, null, 1000).scoreDocs;
@@ -636,21 +595,13 @@
   }
 
   public void testRandomPhrases() throws Exception {
-<<<<<<< HEAD
-    Directory dir = new MockRAMDirectory();
-=======
     Directory dir = newDirectory();
->>>>>>> 2ede77ba
     Analyzer analyzer = new MockAnalyzer();
 
     RandomIndexWriter w  = new RandomIndexWriter(random, dir, analyzer);
     List<List<String>> docs = new ArrayList<List<String>>();
     Document d = new Document();
-<<<<<<< HEAD
-    Field f = new Field("f", "", Field.Store.NO, Field.Index.ANALYZED);
-=======
     Field f = newField("f", "", Field.Store.NO, Field.Index.ANALYZED);
->>>>>>> 2ede77ba
     d.add(f);
 
     Random r = random;
