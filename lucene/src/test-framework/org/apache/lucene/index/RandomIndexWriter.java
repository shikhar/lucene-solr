package org.apache.lucene.index;

/**
 * Licensed to the Apache Software Foundation (ASF) under one or more
 * contributor license agreements.  See the NOTICE file distributed with
 * this work for additional information regarding copyright ownership.
 * The ASF licenses this file to You under the Apache License, Version 2.0
 * (the "License"); you may not use this file except in compliance with
 * the License.  You may obtain a copy of the License at
 *
 *     http://www.apache.org/licenses/LICENSE-2.0
 *
 * Unless required by applicable law or agreed to in writing, software
 * distributed under the License is distributed on an "AS IS" BASIS,
 * WITHOUT WARRANTIES OR CONDITIONS OF ANY KIND, either express or implied.
 * See the License for the specific language governing permissions and
 * limitations under the License.
 */

import java.io.Closeable;
import java.io.IOException;
import java.util.Random;

import org.apache.lucene.analysis.Analyzer;
import org.apache.lucene.analysis.MockAnalyzer;
import org.apache.lucene.document.Document;
import org.apache.lucene.index.IndexWriter; // javadoc
import org.apache.lucene.store.Directory;
import org.apache.lucene.util.LuceneTestCase;
import org.apache.lucene.util.Version;
import org.apache.lucene.util._TestUtil;

/** Silly class that randomizes the indexing experience.  EG
 *  it may swap in a different merge policy/scheduler; may
 *  commit periodically; may or may not optimize in the end,
 *  may flush by doc count instead of RAM, etc. 
 */

public class RandomIndexWriter implements Closeable {

  public IndexWriter w;
  private final Random r;
  int docCount;
  int flushAt;
  private boolean getReaderCalled;

  // Randomly calls Thread.yield so we mixup thread scheduling
  private static final class MockIndexWriter extends IndexWriter {

    private final Random r;

    public MockIndexWriter(Random r,Directory dir, IndexWriterConfig conf) throws IOException {
      super(dir, conf);
      // must make a private random since our methods are
      // called from different threads; else test failures may
      // not be reproducible from the original seed
      this.r = new Random(r.nextInt());
    }

    @Override
    boolean testPoint(String name) {
      if (r.nextInt(4) == 2)
        Thread.yield();
      return true;
    }
  }

  /** create a RandomIndexWriter with a random config: Uses TEST_VERSION_CURRENT and MockAnalyzer */
  public RandomIndexWriter(Random r, Directory dir) throws IOException {
    this(r, dir, LuceneTestCase.newIndexWriterConfig(r, LuceneTestCase.TEST_VERSION_CURRENT, new MockAnalyzer()));
  }
  
  /** create a RandomIndexWriter with a random config: Uses TEST_VERSION_CURRENT */
  public RandomIndexWriter(Random r, Directory dir, Analyzer a) throws IOException {
    this(r, dir, LuceneTestCase.newIndexWriterConfig(r, LuceneTestCase.TEST_VERSION_CURRENT, a));
  }
  
  /** create a RandomIndexWriter with a random config */
  public RandomIndexWriter(Random r, Directory dir, Version v, Analyzer a) throws IOException {
    this(r, dir, LuceneTestCase.newIndexWriterConfig(r, v, a));
  }
  
  /** create a RandomIndexWriter with the provided config */
  public RandomIndexWriter(Random r, Directory dir, IndexWriterConfig c) throws IOException {
    this.r = r;
    w = new MockIndexWriter(r, dir, c);
    flushAt = _TestUtil.nextInt(r, 10, 1000);
    if (LuceneTestCase.VERBOSE) {
      System.out.println("RIW config=" + w.getConfig());
      System.out.println("codec default=" + w.getConfig().getCodecProvider().getDefaultFieldCodec());
      w.setInfoStream(System.out);
    }
  } 

  public void addDocument(Document doc) throws IOException {
    w.addDocument(doc);
    if (docCount++ == flushAt) {
      if (LuceneTestCase.VERBOSE) {
        System.out.println("RIW.addDocument: now doing a commit");
      }
      w.commit();
      flushAt += _TestUtil.nextInt(r, 10, 1000);
    }
  }
  
  public void addIndexes(Directory... dirs) throws CorruptIndexException, IOException {
    w.addIndexes(dirs);
  }
  
  public void deleteDocuments(Term term) throws CorruptIndexException, IOException {
    w.deleteDocuments(term);
  }
  
  public void commit() throws CorruptIndexException, IOException {
    w.commit();
  }
  
  public int numDocs() throws IOException {
    return w.numDocs();
  }

  public int maxDoc() {
    return w.maxDoc();
  }

  public void deleteAll() throws IOException {
    w.deleteAll();
  }

  public IndexReader getReader() throws IOException {
<<<<<<< HEAD
=======
    return getReader(true);
  }

  private void doRandomOptimize() throws IOException {
    final int segCount = w.getSegmentCount();
    if (r.nextBoolean() || segCount == 0) {
      // full optimize
      w.optimize();
    } else {
      // partial optimize
      final int limit = _TestUtil.nextInt(r, 1, segCount);
      w.optimize(limit);
      assert w.getSegmentCount() <= limit: "limit=" + limit + " actual=" + w.getSegmentCount();
    }
  }

  public IndexReader getReader(boolean applyDeletions) throws IOException {
>>>>>>> 65e50b8a
    getReaderCalled = true;
    if (r.nextInt(4) == 2) {
      doRandomOptimize();
    }
    // If we are writing with PreFlexRW, force a full
    // IndexReader.open so terms are sorted in codepoint
    // order during searching:
    if (!w.codecs.getDefaultFieldCodec().equals("PreFlex") && r.nextBoolean()) {
      if (LuceneTestCase.VERBOSE) {
        System.out.println("RIW.getReader: use NRT reader");
      }
      return w.getReader();
    } else {
      if (LuceneTestCase.VERBOSE) {
        System.out.println("RIW.getReader: open new reader");
      }
      w.commit();
      return IndexReader.open(w.getDirectory(), new KeepOnlyLastCommitDeletionPolicy(), r.nextBoolean(), _TestUtil.nextInt(r, 1, 10));
    }
  }

  public void close() throws IOException {
    // if someone isn't using getReader() API, we want to be sure to
    // maybeOptimize since presumably they might open a reader on the dir.
    if (getReaderCalled == false && r.nextInt(4) == 2) {
      doRandomOptimize();
    }
    w.close();
  }

  public void optimize() throws IOException {
    w.optimize();
  }
}<|MERGE_RESOLUTION|>--- conflicted
+++ resolved
@@ -128,8 +128,7 @@
   }
 
   public IndexReader getReader() throws IOException {
-<<<<<<< HEAD
-=======
+
     return getReader(true);
   }
 
@@ -147,7 +146,6 @@
   }
 
   public IndexReader getReader(boolean applyDeletions) throws IOException {
->>>>>>> 65e50b8a
     getReaderCalled = true;
     if (r.nextInt(4) == 2) {
       doRandomOptimize();
