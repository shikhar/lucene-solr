package org.apache.lucene.index.codecs;

/**
 * Licensed to the Apache Software Foundation (ASF) under one or more
 * contributor license agreements.  See the NOTICE file distributed with
 * this work for additional information regarding copyright ownership.
 * The ASF licenses this file to You under the Apache License, Version 2.0
 * (the "License"); you may not use this file except in compliance with
 * the License.  You may obtain a copy of the License at
 *
 *     http://www.apache.org/licenses/LICENSE-2.0
 *
 * Unless required by applicable law or agreed to in writing, software
 * distributed under the License is distributed on an "AS IS" BASIS,
 * WITHOUT WARRANTIES OR CONDITIONS OF ANY KIND, either express or implied.
 * See the License for the specific language governing permissions and
 * limitations under the License.
 */

import java.io.IOException;
import java.io.Closeable;
import java.util.Collection;
import java.util.Iterator;
import java.util.TreeMap;
import java.util.Comparator;

import org.apache.lucene.index.DocsEnum;
import org.apache.lucene.index.BulkPostingsEnum;
import org.apache.lucene.index.DocsAndPositionsEnum;
import org.apache.lucene.index.FieldInfo;
import org.apache.lucene.index.FieldInfos;
import org.apache.lucene.index.FieldsEnum;
import org.apache.lucene.index.IndexFileNames;
import org.apache.lucene.index.SegmentInfo;
import org.apache.lucene.index.Terms;
import org.apache.lucene.index.TermsEnum;
import org.apache.lucene.store.Directory;
import org.apache.lucene.store.IndexInput;
import org.apache.lucene.util.Bits;
import org.apache.lucene.util.DoubleBarrelLRUCache;
import org.apache.lucene.util.BytesRef;
import org.apache.lucene.util.CodecUtil;

import org.apache.lucene.index.codecs.standard.StandardPostingsReader; // javadocs

/** Handles a terms dict, but decouples all details of
 *  doc/freqs/positions reading to an instance of {@link
 *  StandardPostingsReader}.  This class is reusable for
 *  codecs that use a different format for
 *  docs/freqs/positions (though codecs are also free to
 *  make their own terms dict impl).
 *
 * <p>This class also interacts with an instance of {@link
 * TermsIndexReaderBase}, to abstract away the specific
 * implementation of the terms dict index. 
 * @lucene.experimental */

public class PrefixCodedTermsReader extends FieldsProducer {
  // Open input to the main terms dict file (_X.tis)
  private final IndexInput in;

  // Reads the terms dict entries, to gather state to
  // produce DocsEnum on demand
  private final PostingsReaderBase postingsReader;

  private final TreeMap<String,FieldReader> fields = new TreeMap<String,FieldReader>();

  // Comparator that orders our terms
  private final Comparator<BytesRef> termComp;

  // Caches the most recently looked-up field + terms:
  private final DoubleBarrelLRUCache<FieldAndTerm,TermState> termsCache;

  // Reads the terms index
  private TermsIndexReaderBase indexReader;
  
  // keeps the dirStart offset
  protected long dirOffset;

  // Used as key for the terms cache
  private static class FieldAndTerm extends DoubleBarrelLRUCache.CloneableKey {
    String field;
    BytesRef term;

    public FieldAndTerm() {
    }

    public FieldAndTerm(String field, BytesRef term) {
      this.field = field;
      this.term = new BytesRef(term);
    }

    public FieldAndTerm(FieldAndTerm other) {
      field = other.field;
      term = new BytesRef(other.term);
    }

    @Override
    public boolean equals(Object _other) {
      FieldAndTerm other = (FieldAndTerm) _other;
      return other.field == field && term.bytesEquals(other.term);
    }

    @Override
    public Object clone() {
      return new FieldAndTerm(this);
    }

    @Override
    public int hashCode() {
      return field.hashCode() * 31 + term.hashCode();
    }
  }
  
  public PrefixCodedTermsReader(TermsIndexReaderBase indexReader, Directory dir, FieldInfos fieldInfos, String segment, PostingsReaderBase postingsReader, int readBufferSize,
                                 Comparator<BytesRef> termComp, int termsCacheSize, String codecId)
    throws IOException {
    
    this.postingsReader = postingsReader;
    termsCache = new DoubleBarrelLRUCache<FieldAndTerm,TermState>(termsCacheSize);

    this.termComp = termComp;
    
    in = dir.openInput(IndexFileNames.segmentFileName(segment, codecId, PrefixCodedTermsWriter.TERMS_EXTENSION),
                       readBufferSize);

    boolean success = false;
    try {
      readHeader(in);

      // Have PostingsReader init itself
      postingsReader.init(in);

      // Read per-field details
      seekDir(in, dirOffset);

      final int numFields = in.readInt();

      for(int i=0;i<numFields;i++) {
        final int field = in.readInt();
        final long numTerms = in.readLong();
        assert numTerms >= 0;
        final long termsStartPointer = in.readLong();
        final FieldInfo fieldInfo = fieldInfos.fieldInfo(field);
        if (numTerms > 0) {
          assert !fields.containsKey(fieldInfo.name);
          fields.put(fieldInfo.name, new FieldReader(fieldInfo, numTerms, termsStartPointer));
        }
      }
      success = true;
    } finally {
      if (!success) {
        in.close();
      }
    }

    this.indexReader = indexReader;
  }

  protected void readHeader(IndexInput input) throws IOException {
    CodecUtil.checkHeader(in, PrefixCodedTermsWriter.CODEC_NAME,
      PrefixCodedTermsWriter.VERSION_START, PrefixCodedTermsWriter.VERSION_CURRENT);
    dirOffset = in.readLong();    
  }
  
  protected void seekDir(IndexInput input, long dirOffset)
      throws IOException {
    input.seek(dirOffset);
  }
  
  @Override
  public void loadTermsIndex(int indexDivisor) throws IOException {
    indexReader.loadTermsIndex(indexDivisor);
  }

  @Override
  public void close() throws IOException {
    try {
      try {
        if (indexReader != null) {
          indexReader.close();
        }
      } finally {
        // null so if an app hangs on to us (ie, we are not
        // GCable, despite being closed) we still free most
        // ram
        indexReader = null;
        if (in != null) {
          in.close();
        }
      }
    } finally {
      try {
        if (postingsReader != null) {
          postingsReader.close();
        }
      } finally {
        for(FieldReader field : fields.values()) {
          field.close();
        }
      }
    }
  }

  public static void files(Directory dir, SegmentInfo segmentInfo, String id, Collection<String> files) {
    files.add(IndexFileNames.segmentFileName(segmentInfo.name, id, PrefixCodedTermsWriter.TERMS_EXTENSION));
  }

  public static void getExtensions(Collection<String> extensions) {
    extensions.add(PrefixCodedTermsWriter.TERMS_EXTENSION);
  }

  @Override
  public FieldsEnum iterator() {
    return new TermFieldsEnum();
  }

  @Override
  public Terms terms(String field) throws IOException {
    return fields.get(field);
  }

  // Iterates through all fields
  private class TermFieldsEnum extends FieldsEnum {
    final Iterator<FieldReader> it;
    FieldReader current;

    TermFieldsEnum() {
      it = fields.values().iterator();
    }

    @Override
    public String next() {
      if (it.hasNext()) {
        current = it.next();
        return current.fieldInfo.name;
      } else {
        current = null;
        return null;
      }
    }
    
    @Override
    public TermsEnum terms() throws IOException {
      return current.iterator();
    }
  }

  private class FieldReader extends Terms implements Closeable {
    final long numTerms;
    final FieldInfo fieldInfo;
    final long termsStartPointer;

    FieldReader(FieldInfo fieldInfo, long numTerms, long termsStartPointer) {
      assert numTerms > 0;
      this.fieldInfo = fieldInfo;
      this.numTerms = numTerms;
      this.termsStartPointer = termsStartPointer;
    }

    @Override
    public Comparator<BytesRef> getComparator() {
      return termComp;
    }

    @Override
    public void close() {
      super.close();
    }
    
    @Override
    public TermsEnum iterator() throws IOException {
      return new SegmentTermsEnum();
    }

    @Override
    public long getUniqueTermCount() {
      return numTerms;
    }

    // Iterates through terms in this field, not supporting ord()
    private class SegmentTermsEnum extends TermsEnum {
      private final IndexInput in;
      private final DeltaBytesReader bytesReader;
      private final TermState state;
      private boolean seekPending;
      private final FieldAndTerm fieldTerm = new FieldAndTerm();
      private final TermsIndexReaderBase.FieldIndexEnum indexEnum;
      private boolean positioned;
      private boolean didIndexNext;
      private BytesRef nextIndexTerm;
      private boolean isIndexTerm;
      private final boolean doOrd;

      SegmentTermsEnum() throws IOException {
        in = (IndexInput) PrefixCodedTermsReader.this.in.clone();
        in.seek(termsStartPointer);
        indexEnum = indexReader.getFieldEnum(fieldInfo);
        doOrd = indexReader.supportsOrd();
        bytesReader = new DeltaBytesReader(in);
        fieldTerm.field = fieldInfo.name;
        state = postingsReader.newTermState();
        state.ord = -1;
      }

      @Override
      public Comparator<BytesRef> getComparator() {
        return termComp;
      }

      @Override
      public void cacheCurrentTerm() {
        TermState stateCopy = (TermState) state.clone();
        stateCopy.filePointer = in.getFilePointer();
        termsCache.put(new FieldAndTerm(fieldInfo.name, bytesReader.term),
                       stateCopy);
      }

      // called only from assert
      private boolean first;
      private int indexTermCount;

      private boolean startSeek() {
        first = true;
        indexTermCount = 0;
        return true;
      }

      private boolean checkSeekScan() {
        if (!first && isIndexTerm) {
          indexTermCount++;
          if (indexTermCount >= indexReader.getDivisor()) {
            //System.out.println("now fail count=" + indexTermCount);
            return false;
          }
        }
        first = false;
        return true;
      }

      /** Seeks until the first term that's >= the provided
       *  text; returns SeekStatus.FOUND if the exact term
       *  is found, SeekStatus.NOT_FOUND if a different term
       *  was found, SeekStatus.END if we hit EOF */
      @Override
      public SeekStatus seek(BytesRef term, boolean useCache) throws IOException {

        if (indexEnum == null) {
          throw new IllegalStateException("terms index was not loaded");
        }
        
        //System.out.println("te.seek term=" + fieldInfo.name + ":" + term.utf8ToString() + " current=" + term().utf8ToString() + " useCache=" + useCache + " this="  + this);

        // Check cache
        TermState cachedState;
        if (useCache) {
          fieldTerm.term = term;
          cachedState = termsCache.get(fieldTerm);
          if (cachedState != null) {
            state.copy(cachedState);
            seekPending = true;
            positioned = false;
            bytesReader.term.copy(term);
            //System.out.println("  cached!");
            return SeekStatus.FOUND;
          }
        } else {
          cachedState = null;
        }

        boolean doSeek = true;

        if (positioned) {

          final int cmp = termComp.compare(bytesReader.term, term);

          if (cmp == 0) {
            // already at the requested term
            return SeekStatus.FOUND;
          } else if (cmp < 0) {

            if (seekPending) {
              seekPending = false;
              in.seek(state.filePointer);
              indexEnum.seek(bytesReader.term);
              didIndexNext = false;
            }

            // Target term is after current term
            if (!didIndexNext) {
              if (indexEnum.next() == -1) {
                nextIndexTerm = null;
              } else {
                nextIndexTerm = indexEnum.term();
              }
              //System.out.println("  now do index next() nextIndexTerm=" + (nextIndexTerm == null ? "null" : nextIndexTerm.utf8ToString()));
              didIndexNext = true;
            }

            if (nextIndexTerm == null || termComp.compare(term, nextIndexTerm) < 0) {
              // Optimization: requested term is within the
              // same index block we are now in; skip seeking
              // (but do scanning):
              doSeek = false;
              //System.out.println("  skip seek: nextIndexTerm=" + nextIndexTerm);
            }
          }
        }

        if (doSeek) {

          positioned = true;

          // Ask terms index to find biggest index term that's <=
          // our text:
          in.seek(indexEnum.seek(term));
          didIndexNext = false;
          if (doOrd) {
            state.ord = indexEnum.ord()-1;
          }
          seekPending = false;

          // NOTE: the first next() after an index seek is
          // wasteful, since it redundantly reads the same
          // bytes into the buffer.  We could avoid storing
          // those bytes in the primary file, but then when
          // scanning over an index term we'd have to
          // special case it:
          bytesReader.reset(indexEnum.term());
          //System.out.println("  doSeek term=" + indexEnum.term().utf8ToString() + " vs target=" + term.utf8ToString());
        } else {
          //System.out.println("  skip seek");
        }

        assert startSeek();

        // Now scan:
        while (next() != null) {
          final int cmp = termComp.compare(bytesReader.term, term);
          if (cmp == 0) {
<<<<<<< HEAD
            if (doSeek && useCache) {
=======
            // Done!
            if (useCache) {
>>>>>>> e757f35e
              // Store in cache
              FieldAndTerm entryKey = new FieldAndTerm(fieldTerm);
              cachedState = (TermState) state.clone();
              // this is fp after current term
              cachedState.filePointer = in.getFilePointer();
              termsCache.put(entryKey, cachedState);
            }
<<<<<<< HEAD
=======

>>>>>>> e757f35e
            return SeekStatus.FOUND;
          } else if (cmp > 0) {
            return SeekStatus.NOT_FOUND;
          }

          // The purpose of the terms dict index is to seek
          // the enum to the closest index term before the
          // term we are looking for.  So, we should never
          // cross another index term (besides the first
          // one) while we are scanning:
          assert checkSeekScan();
        }

        positioned = false;
        return SeekStatus.END;
      }

      @Override
      public BytesRef term() {
        return bytesReader.term;
      }

      @Override
      public BytesRef next() throws IOException {

        if (seekPending) {
          seekPending = false;
          in.seek(state.filePointer);
          indexEnum.seek(bytesReader.term);
          didIndexNext = false;
        }
        
        if (!bytesReader.read()) {
          //System.out.println("te.next end!");
          positioned = false;
          return null;
        }

        final byte b = in.readByte();
        isIndexTerm = (b & 0x80) != 0;

        if ((b & 0x40) == 0) {
          // Fast case -- docFreq fits in 6 bits
          state.docFreq = b & 0x3F;
        } else {
          state.docFreq = (in.readVInt() << 6) | (b & 0x3F);
        }

        postingsReader.readTerm(in,
                                fieldInfo, state,
                                isIndexTerm);
        state.ord++;
        positioned = true;

        //System.out.println("te.next term=" + bytesReader.term.utf8ToString());
        return bytesReader.term;
      }

      @Override
      public int docFreq() {
        return state.docFreq;
      }

      @Override
      public DocsEnum docs(Bits skipDocs, DocsEnum reuse) throws IOException {
        DocsEnum docsEnum = postingsReader.docs(fieldInfo, state, skipDocs, reuse);
        assert docsEnum != null;
        return docsEnum;
      }

      @Override
      public BulkPostingsEnum bulkPostings(BulkPostingsEnum reuse, boolean doFreqs, boolean doPositions) throws IOException {
        BulkPostingsEnum postingsEnum = postingsReader.bulkPostings(fieldInfo, state, reuse, doFreqs, doPositions);
        return postingsEnum;
      }

      @Override
      public DocsAndPositionsEnum docsAndPositions(Bits skipDocs, DocsAndPositionsEnum reuse) throws IOException {
        if (fieldInfo.omitTermFreqAndPositions) {
          return null;
        } else {
          return postingsReader.docsAndPositions(fieldInfo, state, skipDocs, reuse);
        }
      }

      @Override
      public SeekStatus seek(long ord) throws IOException {

        if (indexEnum == null) {
          throw new IllegalStateException("terms index was not loaded");
        }

        if (ord >= numTerms) {
          state.ord = numTerms-1;
          return SeekStatus.END;
        }

        in.seek(indexEnum.seek(ord));
        seekPending = false;
        positioned = true;

        // NOTE: the first next() after an index seek is
        // wasteful, since it redundantly reads the same
        // bytes into the buffer
        bytesReader.reset(indexEnum.term());

        state.ord = indexEnum.ord()-1;
        assert state.ord >= -1: "ord=" + state.ord;

        // Now, scan:
        int left = (int) (ord - state.ord);
        while(left > 0) {
          final BytesRef term = next();
          assert term != null;
          left--;
        }

        // always found
        return SeekStatus.FOUND;
      }

      @Override
      public long ord() {
        if (!doOrd) {
          throw new UnsupportedOperationException();
        }
        return state.ord;
      }
    }
  }
}<|MERGE_RESOLUTION|>--- conflicted
+++ resolved
@@ -438,12 +438,9 @@
         while (next() != null) {
           final int cmp = termComp.compare(bytesReader.term, term);
           if (cmp == 0) {
-<<<<<<< HEAD
-            if (doSeek && useCache) {
-=======
+
             // Done!
             if (useCache) {
->>>>>>> e757f35e
               // Store in cache
               FieldAndTerm entryKey = new FieldAndTerm(fieldTerm);
               cachedState = (TermState) state.clone();
@@ -451,10 +448,7 @@
               cachedState.filePointer = in.getFilePointer();
               termsCache.put(entryKey, cachedState);
             }
-<<<<<<< HEAD
-=======
-
->>>>>>> e757f35e
+
             return SeekStatus.FOUND;
           } else if (cmp > 0) {
             return SeekStatus.NOT_FOUND;
