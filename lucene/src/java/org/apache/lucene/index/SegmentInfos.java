--- conflicted
+++ resolved
@@ -73,21 +73,14 @@
   public Map<String,String> userData = Collections.<String,String>emptyMap();       // Opaque Map<String, String> that user can specify during IndexWriter.commit
   
   private CodecProvider codecs;
-<<<<<<< HEAD
-=======
 
   private int format;
->>>>>>> 2ede77ba
 
   /**
    * If non-null, information about loading segments_N files
    * will be printed here.  @see #setInfoStream.
    */
-<<<<<<< HEAD
-  private static PrintStream infoStream;
-=======
   private static PrintStream infoStream = null;
->>>>>>> 2ede77ba
   
   public SegmentInfos() {
     this(CodecProvider.getDefault());
@@ -96,8 +89,6 @@
   public SegmentInfos(CodecProvider codecs) {
     this.codecs = codecs;
   }
-<<<<<<< HEAD
-=======
 
   public void setFormat(int format) {
     this.format = format;
@@ -106,7 +97,6 @@
   public int getFormat() {
     return format;
   }
->>>>>>> 2ede77ba
 
   public final SegmentInfo info(int i) {
     return get(i);
