package org.apache.lucene.search;

/**
 * Licensed to the Apache Software Foundation (ASF) under one or more
 * contributor license agreements.  See the NOTICE file distributed with
 * this work for additional information regarding copyright ownership.
 * The ASF licenses this file to You under the Apache License, Version 2.0
 * (the "License"); you may not use this file except in compliance with
 * the License.  You may obtain a copy of the License at
 *
 *     http://www.apache.org/licenses/LICENSE-2.0
 *
 * Unless required by applicable law or agreed to in writing, software
 * distributed under the License is distributed on an "AS IS" BASIS,
 * WITHOUT WARRANTIES OR CONDITIONS OF ANY KIND, either express or implied.
 * See the License for the specific language governing permissions and
 * limitations under the License.
 */

import java.io.IOException;
import java.util.HashSet;

import org.apache.lucene.analysis.Analyzer;
import org.apache.lucene.analysis.MockAnalyzer;
import org.apache.lucene.document.Document;
import org.apache.lucene.document.Field;
import org.apache.lucene.index.IndexReader;
import org.apache.lucene.index.RandomIndexWriter;
import org.apache.lucene.index.Term;
import org.apache.lucene.store.Directory;
import org.apache.lucene.util.LuceneTestCase;

public class FuzzyLikeThisQueryTest extends LuceneTestCase {
	private Directory directory;
	private IndexSearcher searcher;
	private IndexReader reader;
	private Analyzer analyzer=new MockAnalyzer();

	@Override
	public void setUp() throws Exception	{
	  super.setUp();
<<<<<<< HEAD
		directory = new RAMDirectory();
		RandomIndexWriter writer = new RandomIndexWriter(newRandom(), directory);
=======
		directory = newDirectory();
		RandomIndexWriter writer = new RandomIndexWriter(random, directory);
>>>>>>> 2ede77ba
		
		//Add series of docs with misspelt names
		addDoc(writer, "jonathon smythe","1");
		addDoc(writer, "jonathan smith","2");
		addDoc(writer, "johnathon smyth","3");
		addDoc(writer, "johnny smith","4" );
		addDoc(writer, "jonny smith","5" );
		addDoc(writer, "johnathon smythe","6");
		reader = writer.getReader();
		writer.close();
		searcher=new IndexSearcher(reader);			
	}
	
	@Override
<<<<<<< HEAD
	protected void tearDown() throws Exception {
=======
	public void tearDown() throws Exception {
>>>>>>> 2ede77ba
	  searcher.close();
	  reader.close();
	  directory.close();
	  super.tearDown();
	}
	
	private void addDoc(RandomIndexWriter writer, String name, String id) throws IOException
	{
		Document doc=new Document();
		doc.add(newField("name",name,Field.Store.YES,Field.Index.ANALYZED));
		doc.add(newField("id",id,Field.Store.YES,Field.Index.ANALYZED));
		writer.addDocument(doc);
	}
	
		
	//Tests that idf ranking is not favouring rare mis-spellings over a strong edit-distance match 
	public void testClosestEditDistanceMatchComesFirst() throws Throwable
	{
		FuzzyLikeThisQuery flt=new FuzzyLikeThisQuery(10,analyzer);
		flt.addTerms("smith", "name", 0.3f, 1);
		Query q=flt.rewrite(searcher.getIndexReader());
		HashSet<Term> queryTerms=new HashSet<Term>();
		q.extractTerms(queryTerms);
		assertTrue("Should have variant smythe",queryTerms.contains(new Term("name","smythe")));
		assertTrue("Should have variant smith",queryTerms.contains(new Term("name","smith")));
		assertTrue("Should have variant smyth",queryTerms.contains(new Term("name","smyth")));
		TopDocs topDocs = searcher.search(flt, 1);
		ScoreDoc[] sd = topDocs.scoreDocs;
		assertTrue("score docs must match 1 doc", (sd!=null)&&(sd.length>0));
		Document doc=searcher.doc(sd[0].doc);
		assertEquals("Should match most similar not most rare variant", "2",doc.get("id"));
	}
	//Test multiple input words are having variants produced
	public void testMultiWord() throws Throwable
	{
		FuzzyLikeThisQuery flt=new FuzzyLikeThisQuery(10,analyzer);
		flt.addTerms("jonathin smoth", "name", 0.3f, 1);
		Query q=flt.rewrite(searcher.getIndexReader());
		HashSet<Term> queryTerms=new HashSet<Term>();
		q.extractTerms(queryTerms);
		assertTrue("Should have variant jonathan",queryTerms.contains(new Term("name","jonathan")));
		assertTrue("Should have variant smith",queryTerms.contains(new Term("name","smith")));
		TopDocs topDocs = searcher.search(flt, 1);
		ScoreDoc[] sd = topDocs.scoreDocs;
		assertTrue("score docs must match 1 doc", (sd!=null)&&(sd.length>0));
		Document doc=searcher.doc(sd[0].doc);
		assertEquals("Should match most similar when using 2 words", "2",doc.get("id"));
	}
	//Test bug found when first query word does not match anything
	public void testNoMatchFirstWordBug() throws Throwable
	{
		FuzzyLikeThisQuery flt=new FuzzyLikeThisQuery(10,analyzer);
		flt.addTerms("fernando smith", "name", 0.3f, 1);
		Query q=flt.rewrite(searcher.getIndexReader());
		HashSet<Term> queryTerms=new HashSet<Term>();
		q.extractTerms(queryTerms);
		assertTrue("Should have variant smith",queryTerms.contains(new Term("name","smith")));
		TopDocs topDocs = searcher.search(flt, 1);
		ScoreDoc[] sd = topDocs.scoreDocs;
		assertTrue("score docs must match 1 doc", (sd!=null)&&(sd.length>0));
		Document doc=searcher.doc(sd[0].doc);
		assertEquals("Should match most similar when using 2 words", "2",doc.get("id"));
	}
	
	public void testFuzzyLikeThisQueryEquals() {
	  Analyzer analyzer = new MockAnalyzer();
    FuzzyLikeThisQuery fltq1 = new FuzzyLikeThisQuery(10, analyzer);
    fltq1.addTerms("javi", "subject", 0.5f, 2);
    FuzzyLikeThisQuery fltq2 = new FuzzyLikeThisQuery(10, analyzer);
    fltq2.addTerms("javi", "subject", 0.5f, 2);
    assertEquals("FuzzyLikeThisQuery with same attributes is not equal", fltq1,
        fltq2);
  } 
}<|MERGE_RESOLUTION|>--- conflicted
+++ resolved
@@ -39,13 +39,8 @@
 	@Override
 	public void setUp() throws Exception	{
 	  super.setUp();
-<<<<<<< HEAD
-		directory = new RAMDirectory();
-		RandomIndexWriter writer = new RandomIndexWriter(newRandom(), directory);
-=======
 		directory = newDirectory();
 		RandomIndexWriter writer = new RandomIndexWriter(random, directory);
->>>>>>> 2ede77ba
 		
 		//Add series of docs with misspelt names
 		addDoc(writer, "jonathon smythe","1");
@@ -60,11 +55,7 @@
 	}
 	
 	@Override
-<<<<<<< HEAD
-	protected void tearDown() throws Exception {
-=======
 	public void tearDown() throws Exception {
->>>>>>> 2ede77ba
 	  searcher.close();
 	  reader.close();
 	  directory.close();
