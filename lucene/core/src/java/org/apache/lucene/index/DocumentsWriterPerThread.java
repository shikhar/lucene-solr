package org.apache.lucene.index;

/*
 * Licensed to the Apache Software Foundation (ASF) under one or more
 * contributor license agreements. See the NOTICE file distributed with
 * this work for additional information regarding copyright ownership.
 * The ASF licenses this file to You under the Apache License, Version 2.0
 * (the "License"); you may not use this file except in compliance with
 * the License. You may obtain a copy of the License at
 *
 * http://www.apache.org/licenses/LICENSE-2.0
 *
 * Unless required by applicable law or agreed to in writing, software
 * distributed under the License is distributed on an "AS IS" BASIS,
 * WITHOUT WARRANTIES OR CONDITIONS OF ANY KIND, either express or implied.
 * See the License for the specific language governing permissions and
 * limitations under the License.
 */

import java.io.IOException;
import java.text.NumberFormat;
import java.util.Collection;
import java.util.HashSet;
import java.util.Locale;

import org.apache.lucene.analysis.Analyzer;
import org.apache.lucene.codecs.Codec;
import org.apache.lucene.index.DocumentsWriterDeleteQueue.DeleteSlice;
import org.apache.lucene.search.similarities.Similarity;
import org.apache.lucene.store.Directory;
import org.apache.lucene.store.FlushInfo;
import org.apache.lucene.store.IOContext;
import org.apache.lucene.store.TrackingDirectoryWrapper;
import org.apache.lucene.util.ByteBlockPool.Allocator;
import org.apache.lucene.util.ByteBlockPool.DirectTrackingAllocator;
import org.apache.lucene.util.Constants;
import org.apache.lucene.util.Counter;
import org.apache.lucene.util.InfoStream;
import org.apache.lucene.util.IntBlockPool;
import org.apache.lucene.util.MutableBits;
import org.apache.lucene.util.RamUsageEstimator;

import static org.apache.lucene.util.ByteBlockPool.BYTE_BLOCK_MASK;
import static org.apache.lucene.util.ByteBlockPool.BYTE_BLOCK_SIZE;

class DocumentsWriterPerThread {

  /**
   * The IndexingChain must define the {@link #getChain(DocumentsWriterPerThread)} method
   * which returns the DocConsumer that the DocumentsWriter calls to process the
   * documents.
   */
  abstract static class IndexingChain {
    abstract DocConsumer getChain(DocumentsWriterPerThread documentsWriterPerThread);
  }
  

  static final IndexingChain defaultIndexingChain = new IndexingChain() {

    @Override
    DocConsumer getChain(DocumentsWriterPerThread documentsWriterPerThread) {
      /*
      This is the current indexing chain:

      DocConsumer / DocConsumerPerThread
        --> code: DocFieldProcessor
          --> DocFieldConsumer / DocFieldConsumerPerField
            --> code: DocFieldConsumers / DocFieldConsumersPerField
              --> code: DocInverter / DocInverterPerField
                --> InvertedDocConsumer / InvertedDocConsumerPerField
                  --> code: TermsHash / TermsHashPerField
                    --> TermsHashConsumer / TermsHashConsumerPerField
                      --> code: FreqProxTermsWriter / FreqProxTermsWriterPerField
                      --> code: TermVectorsTermsWriter / TermVectorsTermsWriterPerField
                --> InvertedDocEndConsumer / InvertedDocConsumerPerField
                  --> code: NormsConsumer / NormsConsumerPerField
          --> StoredFieldsConsumer
            --> TwoStoredFieldConsumers
              -> code: StoredFieldsProcessor
              -> code: DocValuesProcessor
    */

    // Build up indexing chain:

      final TermsHashConsumer termVectorsWriter = new TermVectorsConsumer(documentsWriterPerThread);
      final TermsHashConsumer freqProxWriter = new FreqProxTermsWriter();

      final InvertedDocConsumer termsHash = new TermsHash(documentsWriterPerThread, freqProxWriter, true,
                                                          new TermsHash(documentsWriterPerThread, termVectorsWriter, false, null));
      final NormsConsumer normsWriter = new NormsConsumer();
      final DocInverter docInverter = new DocInverter(documentsWriterPerThread.docState, termsHash, normsWriter);
      final StoredFieldsConsumer storedFields = new TwoStoredFieldsConsumers(
                                                      new StoredFieldsProcessor(documentsWriterPerThread),
                                                      new DocValuesProcessor(documentsWriterPerThread.bytesUsed));
      return new DocFieldProcessor(documentsWriterPerThread, docInverter, storedFields);
    }
  };

  static class DocState {
    final DocumentsWriterPerThread docWriter;
    Analyzer analyzer;
    InfoStream infoStream;
    Similarity similarity;
    int docID;
    IndexDocument doc;
    String maxTermPrefix;

    DocState(DocumentsWriterPerThread docWriter, InfoStream infoStream) {
      this.docWriter = docWriter;
      this.infoStream = infoStream;
    }

    // Only called by asserts
    public boolean testPoint(String name) {
      return docWriter.writer.testPoint(name);
    }

    public void clear() {
      // don't hold onto doc nor analyzer, in case it is
      // largish:
      doc = null;
      analyzer = null;
    }
  }

  static class FlushedSegment {
    final SegmentInfoPerCommit segmentInfo;
    final FieldInfos fieldInfos;
    final FrozenBufferedDeletes segmentDeletes;
    final BufferedUpdates segmentUpdates;
    final MutableBits liveDocs;
    final UpdatedSegmentData liveUpdates;
    final int delCount;

    private FlushedSegment(SegmentInfoPerCommit segmentInfo, FieldInfos fieldInfos,
                           BufferedDeletes segmentDeletes, MutableBits liveDocs, 
                           int delCount, BufferedUpdates segmentUpdates,
                           UpdatedSegmentData liveUpdates) {
      this.segmentInfo = segmentInfo;
      this.fieldInfos = fieldInfos;
      this.segmentDeletes = segmentDeletes != null && segmentDeletes.any() ? new FrozenBufferedDeletes(segmentDeletes, segmentUpdates, true) : null;
      this.segmentUpdates = segmentUpdates;
      this.liveDocs = liveDocs;
      this.liveUpdates = liveUpdates;
      this.delCount = delCount;
    }
  }

  /** Called if we hit an exception at a bad time (when
   *  updating the index files) and must discard all
   *  currently buffered docs.  This resets our state,
   *  discarding any docs added since last flush. */
  void abort() {
    //System.out.println(Thread.currentThread().getName() + ": now abort seg=" + segmentInfo.name);
    hasAborted = aborting = true;
    try {
      if (infoStream.isEnabled("DWPT")) {
        infoStream.message("DWPT", "now abort");
      }
      try {
        consumer.abort();
      } catch (Throwable t) {
      }

      pendingDeletes.clear();
      deleteSlice = deleteQueue.newSlice();
      // Reset all postings data
      doAfterFlush();

    } finally {
      aborting = false;
      if (infoStream.isEnabled("DWPT")) {
        infoStream.message("DWPT", "done abort");
      }
    }
  }
  private final static boolean INFO_VERBOSE = false;
  final DocumentsWriter parent;
  final Codec codec;
  final IndexWriter writer;
  final TrackingDirectoryWrapper directory;
  final Directory directoryOrig;
  final DocState docState;
  final IndexingChain indexingChain;
  final Counter bytesUsed;
  
  DocConsumer consumer;
  SegmentWriteState flushState;
  //Deletes for our still-in-RAM (to be flushed next) segment
  BufferedDeletes pendingDeletes;  
  BufferedUpdates pendingUpdates;  
  SegmentInfo segmentInfo;     // Current segment we are working on
  SegmentInfo baseSegmentInfo; // name of the base segment for segmentInfo  
  boolean aborting = false;   // True if an abort is pending
  boolean hasAborted = false; // True if the last exception throws by #updateDocument was aborting

  private FieldInfos.Builder fieldInfos;
  private final InfoStream infoStream;
  private int numDocsInRAM;
  private int flushedDocCount;
  DocumentsWriterDeleteQueue deleteQueue;
  DeleteSlice deleteSlice;
  private final NumberFormat nf = NumberFormat.getInstance(Locale.ROOT);
  final Allocator byteBlockAllocator;
  final IntBlockPool.Allocator intBlockAllocator;

  
  public DocumentsWriterPerThread(Directory directory, DocumentsWriter parent,
      FieldInfos.Builder fieldInfos, IndexingChain indexingChain) {
    this.directoryOrig = directory;
    this.directory = new TrackingDirectoryWrapper(directory);
    this.parent = parent;
    this.fieldInfos = fieldInfos;
    this.writer = parent.indexWriter;
    this.infoStream = parent.infoStream;
    this.codec = parent.codec;
    this.docState = new DocState(this, infoStream);
    this.docState.similarity = parent.indexWriter.getConfig().getSimilarity();
    bytesUsed = Counter.newCounter();
    byteBlockAllocator = new DirectTrackingAllocator(bytesUsed);
    pendingDeletes = new BufferedDeletes();
    pendingUpdates = new BufferedUpdates();
    intBlockAllocator = new IntBlockAllocator(bytesUsed);
    initialize();
    this.indexingChain = indexingChain;
  }
  
  public DocumentsWriterPerThread(DocumentsWriterPerThread other, FieldInfos.Builder fieldInfos) {
    this(other.directoryOrig, other.parent, fieldInfos, other.parent.chain);
  }
  
  void initialize() {
    deleteQueue = parent.deleteQueue;
    assert numDocsInRAM == 0 : "num docs " + numDocsInRAM;
    pendingDeletes.clear();
    deleteSlice = null;
  }

  void setAborting() {
    aborting = true;
  }
  
  boolean checkAndResetHasAborted() {
    final boolean retval = hasAborted;
    hasAborted = false;
    return retval;
  }

  public void updateDocument(IndexDocument doc, Analyzer analyzer, Term delTerm) throws IOException {
    assert writer.testPoint("DocumentsWriterPerThread addDocument start");
    assert deleteQueue != null;
    docState.doc = doc;
    docState.analyzer = analyzer;
    docState.docID = numDocsInRAM;
    if (segmentInfo == null) {
      initSegmentInfo(null, -1);
    }
    if (INFO_VERBOSE && infoStream.isEnabled("DWPT")) {
      infoStream.message("DWPT", Thread.currentThread().getName() + " update delTerm=" + delTerm + " docID=" + docState.docID + " seg=" + segmentInfo.name);
    }
    boolean success = false;
    try {
      try {
        consumer.processDocument(fieldInfos);
      } finally {
        docState.clear();
      }
      success = true;
    } finally {
      if (!success) {
        if (!aborting) {
          // mark document as deleted
          deleteDocID(docState.docID);
          numDocsInRAM++;
        } else {
          abort();
        }
      }
    }
    success = false;
    try {
      consumer.finishDocument();
      success = true;
    } finally {
      if (!success) {
        abort();
      }
    }
    finishDocument(delTerm, null);
  }

  void initSegmentInfo(SegmentInfo info, long updateGen) {
    if (info == null) {
      String segment = writer.newSegmentName();
      segmentInfo = new SegmentInfo(directoryOrig,
          Constants.LUCENE_MAIN_VERSION, segment, -1, false, codec, null, null);
      baseSegmentInfo = null;
    } else {
      baseSegmentInfo = info;
      segmentInfo = new SegmentInfo(directoryOrig,
          Constants.LUCENE_MAIN_VERSION, IndexFileNames.fileNameFromGeneration(
              info.name, "", updateGen, true), -1, false, codec, null, null);
    }
    assert numDocsInRAM == 0;
    if (INFO_VERBOSE && infoStream.isEnabled("DWPT")) {
      infoStream.message("DWPT", Thread.currentThread().getName() + " init seg=" + segmentInfo.name + " delQueue=" + deleteQueue);  
    }
    // reset consumer, may have previous segment name as inner state
    consumer = indexingChain.getChain(this);
  }
  
  public int updateDocuments(Iterable<? extends IndexDocument> docs, Analyzer analyzer, Term delTerm) throws IOException {
    assert writer.testPoint("DocumentsWriterPerThread addDocuments start");
    assert deleteQueue != null;
    docState.analyzer = analyzer;
    if (segmentInfo == null) {
      initSegmentInfo(null, -1);
    }
    if (INFO_VERBOSE && infoStream.isEnabled("DWPT")) {
      infoStream.message("DWPT", Thread.currentThread().getName() + " update delTerm=" + delTerm + " docID=" + docState.docID + " seg=" + segmentInfo.name);
    }
    int docCount = 0;
    boolean allDocsIndexed = false;
    try {
      
      for(IndexDocument doc : docs) {
        docState.doc = doc;
        docState.docID = numDocsInRAM;
        docCount++;

        boolean success = false;
        try {
          consumer.processDocument(fieldInfos);
          success = true;
        } finally {
          if (!success) {
            // An exc is being thrown...
            if (!aborting) {
              // Incr here because finishDocument will not
              // be called (because an exc is being thrown):
              numDocsInRAM++;
            } else {
              abort();
            }
          }
        }
        success = false;
        try {
          consumer.finishDocument();
          success = true;
        } finally {
          if (!success) {
            abort();
          }
        }

        finishDocument(null, null);
      }
      allDocsIndexed = true;

      // Apply delTerm only after all indexing has
      // succeeded, but apply it only to docs prior to when
      // this batch started:
      if (delTerm != null) {
        deleteQueue.add(delTerm, deleteSlice, null);
        assert deleteSlice.isTailItem(delTerm) : "expected the delete term as the tail item";
        deleteSlice.apply(pendingDeletes, pendingUpdates, numDocsInRAM-docCount);
      }

    } finally {
      if (!allDocsIndexed && !aborting) {
        // the iterator threw an exception that is not aborting 
        // go and mark all docs from this block as deleted
        int docID = numDocsInRAM-1;
        final int endDocID = docID - docCount;
        while (docID > endDocID) {
          deleteDocID(docID);
          docID--;
        }
      }
      docState.clear();
    }

    return docCount;
  }
  
  private void finishDocument(Term delTerm, FieldsUpdate fieldsUpdate) {
    /*
     * here we actually finish the document in two steps 1. push the delete into
     * the queue and update our slice. 2. increment the DWPT private document
     * id.
     * 
     * the updated slice we get from 1. holds all the deletes that have occurred
     * since we updated the slice the last time.
     */
    if (deleteSlice == null) {
      deleteSlice = deleteQueue.newSlice();
      if (delTerm != null) {
        deleteQueue.add(delTerm, deleteSlice, fieldsUpdate);
        deleteSlice.reset();
      }
    } else {
      if (delTerm != null) {
        deleteQueue.add(delTerm, deleteSlice, fieldsUpdate);
        assert deleteSlice.isTailItem(delTerm) : "expected the delete term as the tail item";
        deleteSlice.apply(pendingDeletes, pendingUpdates, numDocsInRAM);
      } else if (deleteQueue.updateSlice(deleteSlice)) {
        deleteSlice.apply(pendingDeletes, pendingUpdates, numDocsInRAM);
      }
    }
    if (fieldsUpdate == null) {
      ++numDocsInRAM;
    }
  }

  // Buffer a specific docID for deletion.  Currently only
  // used when we hit a exception when adding a document
  void deleteDocID(int docIDUpto) {
    pendingDeletes.addDocID(docIDUpto);
    // NOTE: we do not trigger flush here.  This is
    // potentially a RAM leak, if you have an app that tries
    // to add docs but every single doc always hits a
    // non-aborting exception.  Allowing a flush here gets
    // very messy because we are only invoked when handling
    // exceptions so to do this properly, while handling an
    // exception we'd have to go off and flush new deletes
    // which is risky (likely would hit some other
    // confounding exception).
  }

  /**
   * Returns the number of delete terms in this {@link DocumentsWriterPerThread}
   */
  public int numDeleteTerms() {
    // public for FlushPolicy
    return pendingDeletes.numTermDeletes.get();
  }

  /**
   * Returns the number of RAM resident documents in this {@link DocumentsWriterPerThread}
   */
  public int getNumDocsInRAM() {
    // public for FlushPolicy
    return numDocsInRAM;
  }

  /** Reset after a flush */
  private void doAfterFlush() {
    segmentInfo = null;
    if (consumer != null) {
      consumer.doAfterFlush();
    }
    directory.getCreatedFiles().clear();
    fieldInfos = new FieldInfos.Builder(fieldInfos.globalFieldNumbers);
    parent.subtractFlushedNumDocs(numDocsInRAM);
    numDocsInRAM = 0;
  }
  
  /**
   * Prepares this DWPT for flushing. This method will freeze and return the
   * {@link DocumentsWriterDeleteQueue}s global buffer and apply all pending
   * deletes to this DWPT.
   */
  FrozenBufferedDeletes prepareFlush() {
    assert numDocsInRAM > 0;
    final FrozenBufferedDeletes globalDeletes = deleteQueue.freezeGlobalBuffer(deleteSlice);
    /* deleteSlice can possibly be null if we have hit non-aborting exceptions during indexing and never succeeded 
    adding a document. */
    if (deleteSlice != null) {
      // apply all deletes before we flush and release the delete slice
      deleteSlice.apply(pendingDeletes, pendingUpdates, numDocsInRAM);
      assert deleteSlice.isEmpty();
      deleteSlice = null;
    }
    return globalDeletes;
  }

  /** Flush all pending docs to a new segment */
  FlushedSegment flush(long updateGen) throws IOException {
    assert numDocsInRAM > 0;
    assert deleteSlice == null : "all deletes must be applied in prepareFlush";
    if (segmentInfo == null) {
      return null;
    }
    segmentInfo.setDocCount(numDocsInRAM);
    IOContext context = new IOContext(new FlushInfo(numDocsInRAM, bytesUsed()));
    flushState = new SegmentWriteState(infoStream, directory, segmentInfo, 0, fieldInfos.finish(),
        writer.getConfig().getTermIndexInterval(), 
        pendingDeletes, pendingUpdates, context);
    final double startMBUsed = parent.flushControl.netBytes() / 1024. / 1024.;

    // Apply delete-by-docID now (delete-byDocID only
    // happens when an exception is hit processing that
    // doc, eg if analyzer has some problem w/ the text):
    if (pendingDeletes.docIDs.size() > 0) {
      flushState.liveDocs = codec.liveDocsFormat().newLiveDocs(numDocsInRAM);
      for(int delDocID : pendingDeletes.docIDs) {
        flushState.liveDocs.clear(delDocID);
      }
      flushState.delCountOnFlush = pendingDeletes.docIDs.size();
      pendingDeletes.bytesUsed.addAndGet(-pendingDeletes.docIDs.size() * BufferedDeletes.BYTES_PER_DEL_DOCID);
      pendingDeletes.docIDs.clear();
    }

    if (aborting) {
      if (infoStream.isEnabled("DWPT")) {
        infoStream.message("DWPT", "flush: skip because aborting is set");
      }
      return null;
    }

    if (infoStream.isEnabled("DWPT")) {
      infoStream.message("DWPT", "flush postings as segment " + flushState.segmentInfo.name + " numDocs=" + numDocsInRAM);
    }

    boolean success = false;

    try {
      consumer.flush(flushState);
      pendingDeletes.terms.clear();
      if (updateGen < 0) {
        segmentInfo.setFiles(new HashSet<String>(directory.getCreatedFiles()));
      } else {
        segmentInfo = baseSegmentInfo;
        segmentInfo.addFiles(new HashSet<String>(directory.getCreatedFiles()));
      }
      
      final SegmentInfoPerCommit segmentInfoPerCommit = new SegmentInfoPerCommit(segmentInfo, 0, -1L, updateGen);
      if (infoStream.isEnabled("DWPT")) {
        infoStream.message("DWPT", "new segment has " + (flushState.liveDocs == null ? 0 : (flushState.segmentInfo.getDocCount() - flushState.delCountOnFlush)) + " deleted docs");
        infoStream.message("DWPT", "new segment has " +
                           (flushState.fieldInfos.hasVectors() ? "vectors" : "no vectors") + "; " +
                           (flushState.fieldInfos.hasNorms() ? "norms" : "no norms") + "; " + 
                           (flushState.fieldInfos.hasDocValues() ? "docValues" : "no docValues") + "; " + 
                           (flushState.fieldInfos.hasProx() ? "prox" : "no prox") + "; " + 
                           (flushState.fieldInfos.hasFreq() ? "freqs" : "no freqs"));
        infoStream.message("DWPT", "flushedFiles=" + segmentInfoPerCommit.files());
        infoStream.message("DWPT", "flushed codec=" + codec);
      }

      flushedDocCount += flushState.segmentInfo.getDocCount();

      final BufferedDeletes segmentDeletes;
      if (pendingDeletes.queries.isEmpty()) {
        pendingDeletes.clear();
        segmentDeletes = null;
      } else {
        segmentDeletes = pendingDeletes;
        pendingDeletes = new BufferedDeletes();
      }

      if (infoStream.isEnabled("DWPT")) {
        final double newSegmentSize = segmentInfoPerCommit.sizeInBytes()/1024./1024.;
        infoStream.message("DWPT", "flushed: segment=" + segmentInfo.name + 
                " ramUsed=" + nf.format(startMBUsed) + " MB" +
                " newFlushedSize(includes docstores)=" + nf.format(newSegmentSize) + " MB" +
                " docs/MB=" + nf.format(flushedDocCount / newSegmentSize));
      }

      assert segmentInfo != null;

      FlushedSegment fs = new FlushedSegment(segmentInfoPerCommit, flushState.fieldInfos,
                                             segmentDeletes, flushState.liveDocs, flushState.delCountOnFlush, 
                                             pendingUpdates, flushState.liveUpdates);
      sealFlushedSegment(fs, updateGen);
      doAfterFlush();
      success = true;

      return fs;
    } finally {
      if (!success) {
        if (segmentInfo != null) {
          writer.flushFailed(segmentInfo);
        }
        abort();
      }
    }
  }
  
  /**
   * Seals the {@link SegmentInfo} for the new flushed segment and persists
   * the deleted documents {@link MutableBits}.
   */
  void sealFlushedSegment(FlushedSegment flushedSegment, long updateGen) throws IOException {
    assert flushedSegment != null;

    SegmentInfoPerCommit newSegment = flushedSegment.segmentInfo;

    IndexWriter.setDiagnostics(newSegment.info, "flush");
    
    IOContext context = new IOContext(new FlushInfo(newSegment.info.getDocCount(), newSegment.sizeInBytes()));

    boolean success = false;
    try {
      if (writer.useCompoundFile(newSegment)) {

        // Now build compound file
        Collection<String> oldFiles = IndexWriter.createCompoundFile(infoStream, directory, MergeState.CheckAbort.NONE, newSegment.info, context, updateGen);
        newSegment.info.setUseCompoundFile(true);
        writer.deleteNewFiles(oldFiles);
      }

      // Have codec write SegmentInfo.  Must do this after
      // creating CFS so that 1) .si isn't slurped into CFS,
      // and 2) .si reflects useCompoundFile=true change
      // above:
      if (updateGen < 0) {
        codec.segmentInfoFormat().getSegmentInfoWriter().write(directory, newSegment.info, flushedSegment.fieldInfos, context);
      } else {
        codec.segmentInfoFormat().getSegmentInfoWriter().writeFilesList(directory, newSegment.info, updateGen, context);
      }

      // TODO: ideally we would freeze newSegment here!!
      // because any changes after writing the .si will be
      // lost... 

      // Must write deleted docs after the CFS so we don't
      // slurp the del file into CFS:
      if (flushedSegment.liveDocs != null) {
        final int delCount = flushedSegment.delCount;
        assert delCount > 0;
        if (infoStream.isEnabled("DWPT")) {
          infoStream.message("DWPT", "flush: write " + delCount + " deletes gen=" + flushedSegment.segmentInfo.getDelGen());
        }

        // TODO: we should prune the segment if it's 100%
        // deleted... but merge will also catch it.

        // TODO: in the NRT case it'd be better to hand
        // this del vector over to the
        // shortly-to-be-opened SegmentReader and let it
        // carry the changes; there's no reason to use
        // filesystem as intermediary here.
          
        SegmentInfoPerCommit info = flushedSegment.segmentInfo;
        Codec codec = info.info.getCodec();
        codec.liveDocsFormat().writeLiveDocs(flushedSegment.liveDocs, directory, info, delCount, context);
        newSegment.setDelCount(delCount);
        newSegment.advanceDelGen();
      }

      success = true;
    } finally {
      if (!success) {
        if (infoStream.isEnabled("DWPT")) {
          infoStream.message("DWPT", "hit exception " +
              "reating compound file for newly flushed segment " + newSegment.info.name);
        }
        writer.flushFailed(newSegment.info);
      }
    }
  }

  /** Get current segment info we are writing. */
  SegmentInfo getSegmentInfo() {
    return segmentInfo;
  }

  long bytesUsed() {
    return bytesUsed.get() + pendingDeletes.bytesUsed.get();
  }

  /* Initial chunks size of the shared byte[] blocks used to
     store postings data */
  final static int BYTE_BLOCK_NOT_MASK = ~BYTE_BLOCK_MASK;

  /* if you increase this, you must fix field cache impl for
   * getTerms/getTermsIndex requires <= 32768 */
  final static int MAX_TERM_LENGTH_UTF8 = BYTE_BLOCK_SIZE-2;


  private static class IntBlockAllocator extends IntBlockPool.Allocator {
    private final Counter bytesUsed;
    
    public IntBlockAllocator(Counter bytesUsed) {
      super(IntBlockPool.INT_BLOCK_SIZE);
      this.bytesUsed = bytesUsed;
    }
    
    /* Allocate another int[] from the shared pool */
    @Override
    public int[] getIntBlock() {
      int[] b = new int[IntBlockPool.INT_BLOCK_SIZE];
      bytesUsed.addAndGet(IntBlockPool.INT_BLOCK_SIZE
          * RamUsageEstimator.NUM_BYTES_INT);
      return b;
    }
    
    @Override
    public void recycleIntBlocks(int[][] blocks, int offset, int length) {
      bytesUsed.addAndGet(-(length * (IntBlockPool.INT_BLOCK_SIZE * RamUsageEstimator.NUM_BYTES_INT)));
    }
    
  }
<<<<<<< HEAD
  PerDocWriteState newPerDocWriteState() {
    assert segmentInfo != null;
    return new PerDocWriteState(infoStream, directory, segmentInfo, bytesUsed, "", IOContext.DEFAULT);
  }
=======
>>>>>>> 6db1f2f5
  
  @Override
  public String toString() {
    return "DocumentsWriterPerThread [pendingDeletes=" + pendingDeletes
      + ", segment=" + (segmentInfo != null ? segmentInfo.name : "null") + ", aborting=" + aborting + ", numDocsInRAM="
        + numDocsInRAM + ", deleteQueue=" + deleteQueue + "]";
  }

  void updateFields(Term term, FieldsUpdate fieldUpdates) {
    finishDocument(term, fieldUpdates);
  }

  void clearDeleteSlice() {
    if (deleteSlice != null) {
      assert deleteSlice.sliceHead == deleteSlice.sliceTail;
      deleteSlice = null;
    }
  }
}<|MERGE_RESOLUTION|>--- conflicted
+++ resolved
@@ -692,13 +692,6 @@
     }
     
   }
-<<<<<<< HEAD
-  PerDocWriteState newPerDocWriteState() {
-    assert segmentInfo != null;
-    return new PerDocWriteState(infoStream, directory, segmentInfo, bytesUsed, "", IOContext.DEFAULT);
-  }
-=======
->>>>>>> 6db1f2f5
   
   @Override
   public String toString() {
